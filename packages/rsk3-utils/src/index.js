--- conflicted
+++ resolved
@@ -731,94 +731,6 @@
     };
 };
 
-<<<<<<< HEAD
-/**
- * Decode BTC private key to into bypes
- * @param {string} bitcoinPrivateKey
- */
-const keyBtcToRskInBytes = (btcPrivateKey) => {
-    if (!isString(btcPrivateKey)) {
-        throw new Error('btcPrivateKey should be string type');
-    }
-
-    var decodedKey = bs58.decode(btcPrivateKey);
-    var keyInBytes = decodedKey.slice(1, decodedKey.length - 5);
-    return keyInBytes;
-};
-
-/**
- * Convert a BTC private key into RSK private key format
- * @param {string} btcPrivateKey
- */
-const privateKeyToRskFormat = (btcPrivateKey) => {
-    if (!isString(btcPrivateKey)) {
-        throw new Error('btcPrivateKey should be string type');
-    }
-
-    const keyInBytes = keyBtcToRskInBytes(btcPrivateKey);
-    const privKeyInRskFormat = Buffer.from(keyInBytes).toString('hex');
-    return privKeyInRskFormat;
-};
-
-/**
- * Generate a RSK public address with a BTC private key
- * @param {string} btcPrivateKey
- */
-const getRskAddress = (btcPrivateKey) => {
-    if (!isString(btcPrivateKey)) {
-        throw new Error('btcPrivateKey should be string type');
-    }
-
-    const myWallet = wallet.fromPrivateKey(Buffer.from(keyBtcToRskInBytes(btcPrivateKey)));
-    const addressInRskFormat = myWallet.getAddress();
-    return addressInRskFormat.toString('hex');
-};
-
-/**
- * Convert a RSK private key to BTC private key (WIF format) based on Bitcoin network type (mainnet, testnet)
- * @param {string} btcNetworkType MAIN_NET or TEST_NET
- * @param {string} rskPrivateKey RSK wallet private key
- * @returns {string} BTC private key (WIF format)
- */
-const getBtcPrivateKey = (btcNetworkType, rskPrivateKey) => {
-    if (btcNetworkType !== 'MAIN_NET' && btcNetworkType !== 'TEST_NET') {
-        throw new Error('btcNetworkType should be MAIN_NET or TEST_NET');
-    }
-    if (!isString(rskPrivateKey) || rskPrivateKey.length !== 64) {
-        throw new Error('RSK private key input needs to be a 64-letter hex string');
-    }
-
-    const keyByteArray = convertHex.hexToBytes(rskPrivateKey);
-    const partialResult = [];
-    const result = [];
-
-    if (btcNetworkType === 'MAIN_NET') {
-        partialResult.push(0x80);
-    } else {
-        partialResult.push(0xef);
-    }
-
-    for (const element of keyByteArray) {
-        partialResult.push(element);
-    }
-
-    partialResult.push(0x01);
-    var check = convertHex.hexToBytes(sha256(convertHex.hexToBytes(sha256(partialResult))));
-
-    for (const element of partialResult) {
-        result.push(element);
-    }
-
-    for (var i = 0; i < 4; i++) {
-        result.push(check[i]);
-    }
-    const bufferResult = Buffer.from(result);
-
-    return bs58.encode(bufferResult);
-};
-
-=======
->>>>>>> 88bed970
 const _elementaryName = (name) => {
     if (name.startsWith('int[')) {
         return `int256${name.slice(3)}`;

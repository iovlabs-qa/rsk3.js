--- conflicted
+++ resolved
@@ -600,51 +600,6 @@
         });
     });
 
-<<<<<<< HEAD
-    it('calls privateKeyToRskFormat and returns the expected results', () => {
-        const tests = [
-            {
-                value: 'cRJGJWKUcvhp3eeW5aAUGnwp9UhWbh5GYfYVN7pJBiMMbBEd3y7q',
-                expected: '6ee4ce349f44b796c684991e93037abb405e703de288d331fc7c90cec7fafd8f'
-            }
-        ];
-
-        tests.forEach((test) => {
-            expect(privateKeyToRskFormat(test.value)).toEqual(test.expected);
-        });
-    });
-
-    it('calls getRskAddress and returns the expected results', () => {
-        const tests = [
-            {
-                value: 'cRJGJWKUcvhp3eeW5aAUGnwp9UhWbh5GYfYVN7pJBiMMbBEd3y7q',
-                expected: '17b81c99f190d344e07d9dc9cc09f003745e3c69'
-            }
-        ];
-
-        tests.forEach((test) => {
-            expect(getRskAddress(test.value)).toEqual(test.expected);
-        });
-    });
-
-    it('calls getBtcPrivateKey and returns the expected results', () => {
-        const tests = [
-            {
-                rskPrivateKey: 'a4731d0ed503d1bf38370ab358165670d1835dac0c86825380847db6711fb532',
-                btcNet: 'MAIN_NET',
-                expected: 'L2jNy1WosV7mH1Z5deXx3RxPtC12xZQ2uVUWv9sramd4vHQeQ1Gi'
-            },
-            {
-                rskPrivateKey: '962EAAC4217C366AF7F8C57AF7B0ECB40A18680586CE3CD9067C6A9A3A536C34',
-                btcNet: 'TEST_NET',
-                expected: 'cScds5eQpQaAGYPfcWtEDYJdyNRn9QLY4p5utHWwNvHV31eNKTNm'
-            }
-        ];
-
-        tests.forEach((test) => {
-            expect(getBtcPrivateKey(test.btcNet, test.rskPrivateKey)).toEqual(test.expected);
-        });
-=======
     it('calls jsonInterfaceMethodToString and returns the expected results', () => {
         const abiItem = {
             anonymous: false,
@@ -739,6 +694,5 @@
         expect(() => jsonInterfaceMethodToString(null)).toThrow();
         expect(() => jsonInterfaceMethodToString(undefined)).toThrow();
         expect(() => jsonInterfaceMethodToString({name: 'name'})).toThrow();
->>>>>>> 88bed970
     });
 });